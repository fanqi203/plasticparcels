---
<<<<<<< HEAD
title:  'plasticparcels: A python package for marine plastic dispersal simulations using Parcels'
=======
title:  'plasticparcels: A python package for marine plastic dispersal simulations and parameterisation development using parcels'
>>>>>>> be527e2d
tags:
  - Plastic dispersal simulations
  - Lagrangian oceanography
  - Fluid dynamics
authors:
  - name: Michael C. Denes
    orcid: 0000-0003-1868-0043
    affiliation: 1
  - name: Erik van Sebille
    orcid: 0000-0003-2041-0704
    affiliation: 1

affiliations:
  - name: Institute for Marine and Atmospheric Research, Utrecht University, the Netherlands
    index: 1
date: 29 May 2024
bibliography: paper.bib
link-bibliography: false
---

# Summary
<<<<<<< HEAD
`plasticparcels` is a python package for simulating the transport and dispersion of plastics in the ocean. The tool is based on `v3.0.2` of the `Parcels` computational Lagrangian ocean analysis framework [@Lange2017,@Delandmeter2019], providing a modular and customizable collection of methods, notebooks, and tutorials for advecting virtual plastic particles with a wide range of physical properties. The tool applies a collection of physical processes to the virtual particles, such as Stokes drift, wind-induced drift, biofouling, and turbulent mixing, via custom particle behaviour programmed in the form of `Kernels`. In addition to the fine-scale physics parameterisations, `plasticparcels` provides global particle initialisation maps that represent best estimates for plastic pollution emissions along coastlines [@Jambeck2015], from river sources [@Meijer2021], in the open-ocean from fishing-related activities [@Kroodsma2018], as well as a current best estimate of buoyant plastic concentrations globally [@Kaandorp2023]. We envisage plasticparcels as a tool for easy-to-run plastic dispersal simulations; as well as for rapid prototyping, development, and testing of new fine-scale physics parameterisations.

The current version supports nano- and microplastic behaviour, with support for macroplastics planned in the near-future. It has been designed for use with the Copernicus Marine Service platform [@CMEMS] **update .bib with full-details** <mark>EvS: I don't think they use the abbreviation CMEMS anymore</mark>, providing new plastic modelling capabilities as part of the NECCTON project. `plasticparcels` is easily adapted to run on local machines and high-performance computing (HPC) architecture with various hydrodynamic, biogeochemical, and other model fields as inputs. A future goal is to embed `plasticparcels` within a cloud platform to allow for even more rapid prototyping, development, and simulations.
=======
`plasticparcels` is a python package for simulating the transport and dispersion of plastics in the ocean. The tool is based on `v3.0.3` of the `parcels` computational Lagrangian ocean analysis framework [@Lange2017; @Delandmeter2019], providing a modular and customisable collection of methods, notebooks, and tutorials for advecting virtual plastic particles with a wide range of physical properties. The tool applies a collection of physical processes to the virtual particles, such as Stokes drift, wind-induced drift, biofouling, and turbulent mixing, via custom particle behaviour programmed in the form of `Kernels`. In addition to the fine-scale physics parameterisations, `plasticparcels` provides global particle initialisation maps that represent best estimates for plastic pollution emissions along coastlines [@Jambeck2015], from river sources [@Meijer2021], and in the open-ocean from fishing-related activities [@Kroodsma2018], as well as a current best estimate of buoyant plastic concentrations globally [@Kaandorp2023]. We envisage `plasticparcels` as a tool for easy-to-run plastic dispersal simulations; as well as for rapid prototyping, development, and testing of new fine-scale physics parameterisations.

The current version supports nano- and microplastic behaviour, with support for macroplastics planned in the near-future. It has been designed for use with hydrodynamic and biogeochemical data from the Copernicus Marine Service [@CMS], providing new plastic modelling capabilities as part of the NECCTON project. `plasticparcels` is easily adapted to run on local machines and high-performance computing (HPC) architecture with various hydrodynamic, biogeochemical, and other model fields as input. A future goal is to embed `plasticparcels` within a cloud platform to allow for even more rapid prototyping, development, and simulations.
>>>>>>> be527e2d


# Statement of need
Marine plastic debris can be found almost everywhere in the ocean. A recent study estimates that there is approximately 3,200 kilotonnes of (initially) positively buoyant plastics in the global ocean in the year 2020 [@Kaandorp2023], where 59-62\% of these plastics are found at the ocean surface, 36-39\% within the deeper ocean, and 1.5-1.9\% along the coastline. They estimate that 500 kilotonnes of positively buoyant plastic enters the ocean each year, where 39-42\% originate from mismanaged waste along coastlines, 45-48\% originate from fishing-related activities (e.g. fishing lines, nets, traps, and crates), and 12-13\% from mismanaged waste entering the ocean via rivers.

Due to its durable, inert, and cheap-to-manufacture nature, plastic has become one of the most abundant manufactured synthetic materials on Earth. Between 1950 and 2017 an estimated 8,300 million tonnes [@Geyer2017] of virgin plastic was produced, with the rate of production only set to increase. Its durability is of primary concern to the marine environment, where, without intervention, they will likely degrade and fragment into smaller pieces that will disperse across ever larger distances. These plastics interact and interfere with marine wildlife, either entangling, or being inadvertently ingested, with documented cases affecting over 900 marine species so far [@Kuhn2020]. To better understand and predict the effects of plastic pollution on the marine environment, it is of paramount importance to map where and how plastic enters our ocean, and the pathways of transport, dispersal patterns, and ultimate fate of these plastics.

Lagrangian ocean analysis, where virtual particles are tracked in hydrodynamic flow fields, is widely used to uncover and investigate the pathways and timescales of the dispersion of plastic particulates in the ocean [@Lebreton2012; @Hardesty2017; @JalonRojas2019; @Chassignet2021; @Kaandorp2023]. However, two important questions arise when performing such Lagrangian simulations. Firstly, what physical processes drive the transport and dispersal of a plastic particle? The properties of plastic particles (e.g., size, shape, and density) determine what the dominant physical processes are at play, and due to the chaotic nature of the ocean, the dispersal patterns and transport behaviours of plastics will critically depend on their properties. Current state-of-the-art ocean models are either too coarse in resolution to capture these processes, or disregard these processes entirely, and so parameterising these processes is important to model and simulate their effects. Secondly, what are the initial release locations and concentrations of marine plastic pollution? Forecasting near-future spatial maps of plastic concentrations is largely an initial value problem, relying on accurate initial conditions for a realistic simulation output.

The past decade has seen a growing number of community-developed software packages for performing Lagrangian simulations [@Paris2013; @Fredj2016; @Lange2017; @Doos2017; @Dagestad2018; @JalonRojas2019; @Delandmeter2019]. In many cases, these packages are specific to particular particle classes or hydrodynamic models, or are written and embedded in proprietary software languages, and can be inflexible or difficult to integrate into different applications. In the case of plastic dispersal simulations, the underlying physical processes are still being researched and their implementation is under development [@vanSebille2020]. Hence, an open-source, flexible, and modular approach to performing Lagrangian simulations is necessary for prototyping, developing, and testing new physical process parameterisation schemes. Easy-to-run simulations allow for a more reproducable results, and for simple-to-produce sensitivity analyses.

Here, we have developed `plasticparcels` to unify plastic dispersion modelling into one easy-to-use code. While `plasticparcels` has been designed for researchers who routinely perform plastic particle dispersion simulations, it is equally useful to novice users who are new to Lagrangian ocean analysis techniques.

# Description of the software
<<<<<<< HEAD
`plasticparcels` has been designed as a layer over the `Parcels` Lagrangian framework [@Lange2017,@Delandmeter2019]. The core functionality of `Parcels` are its `FieldSets`, `Kernels` and `ParticleSets`. These objects are designed to be as flexible and customisable as possible so that users can perform Lagrangian simulations of a wide variety of particulates, such as tuna, plastic, plankton, icebergs, turtles **(etc. etc. + CITATIONS)**. However, due to the flexible nature of the software, there is a steep learning curve for new users, who often find it difficult to setup their simulations in a rapid fashion due to the complexity of modern hydrodynamic model output. We have developed `plasticparcels` as user-friendly tool specifically designed for easy-to-generate plastic dispersal simulations. While `plasticparcels` is primarily designed for use in the cloud and in HPC environments (due to the ever increasing size of hydrodynamic datasets generated from ocean general circulation models), it can be easily installed and run on local machines.

![`plasticparcels` schematic.\label{fig:schematic}](schematic.png){width=80%}

The core features of plasticparcels are: 1) a user-friendly python notebook layer on top of `Parcels` that provides a streamlined workflow for performing plastic dispersal simulations, 2) custom `Parcels` kernels designed to simulate the fine-scale physical processes that influence the transport of nano- and microplastic particulates, and 3) global particle initialisation maps which represent the best estimate locations of plastic pollution emissions from coastal sources, river sources, open ocean fishing-related activity emission sources, and a current best estimate of buoyant plastic concentrations.

In addition, due to the flexibility of the package, users may use the functions and modular design of `plasticparcels` to enhance their existing `Parcels` simulations and workflow. For example, users can use the initialisation maps, associated `ParticleSet` creation methods, and/or the custom physics kernels with their own `Parcels` simulations. Post-processing and analysis of the generated trajectory datasets is purposefully left to the user, however some tutorials are provided in the [`plasticparcels` github repository](\url{https://github.com/OceanParcels/plasticparcels}), along with the tutorials on the [`Parcels` github repository](\url{https://github.com/OceanParcels/parcels}). Below we provide an example of how `plasticparcels` may be used, utilising a developed `ipynb` tutorial notebook.
=======
`plasticparcels` has been designed as a layer over the `parcels` Lagrangian framework [@Lange2017; @Delandmeter2019]. The core functionality of `parcels` are its `FieldSet`, `ParticleSet`, and `Kernel` objects. These objects are designed to be as flexible and customisable as possible so that users can perform Lagrangian simulations of a wide variety of particulates, such as tuna, plastic, plankton, icebergs, turtles [@Lange2017]. However, due to the flexible nature of the software, there is a steep learning curve for new users, who often find it difficult to setup their simulations in a rapid fashion due to the complexity of modern hydrodynamic model output. We have developed `plasticparcels` as user-friendly tool specifically designed for easy-to-generate plastic dispersal simulations. While `plasticparcels` is primarily designed for use in the cloud and in HPC environments (due to the typically terabyte-size of hydrodynamic datasets generated from ocean general circulation models), it can be easily installed and run on local machines. A schematic of `plasticparcels` is shown in Fig. \ref{fig:schematic}.

![`plasticparcels` schematic.\label{fig:schematic}](schematic.png){width=100%}

The core features of `plasticparcels` are: 1) a user-friendly python notebook layer on top of `parcels` that provides a streamlined workflow for performing plastic dispersal simulations, 2) custom `parcels` kernels designed to simulate the fine-scale physical processes that influence the transport of nano- and microplastic particulates, and 3) global particle initialisation maps which represent the best estimate locations of plastic pollution emissions from coastal sources, river sources, open ocean fishing-related activity emission sources, and a current best estimate of buoyant plastic concentrations. We visualise these initialisation maps in Fig. \ref{fig:initialisation_maps}.

![Particle initialisations maps based on a) coastal mismanaged plastic waste emissions [@Jambeck2015], b) riverine mismanaged plastic waste emissions [@Meijer2021], c) fishing activity related plastic emissions [@Kroodsma2018], and d) a current global surface concentration estimate [@Kaandorp2023].\label{fig:initialisation_maps}](initialisation_maps.png){width=100%}
>>>>>>> be527e2d

In addition, due to the flexibility of the package, users may use the functions and modular design of `plasticparcels` to enhance their existing `parcels` simulations and workflow. For example, users can use the initialisation maps, associated `ParticleSet` creation methods, and/or the custom physics kernels with their own `parcels` simulations. Post-processing and analysis of the generated trajectory datasets is purposefully left to the user, however some tutorials are provided in the [`plasticparcels` documentation](https://plastic.oceanparcels.org/en/latest/examples.html), along with the tutorials in the [`parcels` documentation](https://docs.oceanparcels.org/en/latest/documentation.html). Below we provide an example use case of `plasticparcels`.


<<<<<<< HEAD
# Usage Examples
**TODO fill this in once created**
The `plasticparcels` github repository provides several useful tutorials. Here, we briefly demonstrate how `plasticparcels` can be used for a microplastic dispersal simulation in the Mediterranean Sea. The tutorial can be found on the `plasticparcels` github repository, ...
=======
# Usage Example
Here, we briefly demonstrate how `plasticparcels` can be used for a microplastic dispersal simulation in the Mediterranean Sea. The tutorial can be found on the [`plasticparcels` documentation](https://plastic.oceanparcels.org/en/latest/examples/example_Italy_coast.html). Here, we use the coastal mismanaged plastic waste dataset [@Jambeck2015] to visualise the trajectories of buoyant (surface-bound) microplastic particles subject to the effects of Stokes drift and wind-induced drift, neglecting any vertical motion (along with any biofouling, or vertical mixing).
>>>>>>> be527e2d

We start by importing `plasticparcels`, loading pre-defined settings that include information about the models and parameter settings for our simulation, and defining the start date, runtime, simulation timestep and output timestep.

```python
import plasticparcels as pp
settings_file = 'docs/examples/example_Italy_coast_settings.json'
settings = pp.utils.load_settings(settings_file)

settings['simulation'] = {
    'startdate': datetime.strptime('2019-01-01-00:00:00', '%Y-%m-%d-%H:%M:%S'),
    'runtime': timedelta(days=30),        # Runtime of simulation
    'outputdt': timedelta(hours=12),      # Timestep of output
    'dt': timedelta(minutes=20),          # Timestep of advection
    }
```

After turning on/off certain behaviour kernels, we define our plastic particle type, and particle release settings.

```python
settings['use_3D'] = False          # Turn off 3D advection
settings['use_biofouling'] = False  # Turn off biofouling
settings['use_stokes'] = True       # Turn on Stokes drift
settings['use_wind'] = True         # Turn on wind-induced drift

settings['plastictype'] = {
    'wind_coefficient' : 0.01,  # Percentage of wind to apply to particles
    'plastic_diameter' : 0.001, # Plastic particle diameter (m)
    'plastic_density' : 1030.,  # Plastic particle density (kg/m^3)
}

settings['release'] = {
    'initialisation_type': 'coastal',
    'country': 'Italy',
}
```

We then create the `FieldSet`, `ParticleSet` and `Kernel` list objects, and run our simulation.

```python
fieldset = pp.constructors.create_fieldset(settings)
pset = pp.constructors.create_particleset_from_map(fieldset, settings)
kernels = pp.constructors.create_kernel(fieldset)

pfile = pp.ParticleFile(
  'example_Italy_coast.zarr',
  pset,
  settings=settings,
  outputdt=settings['simulation']['outputdt']
)
pset.execute(
  kernels,
  runtime=settings['simulation']['runtime'],
  dt=settings['simulation']['dt'],
  output_file=pfile
)
```

A trajectory plot of the simulated plastic particles is shown in Fig. \ref{fig:example} a), and a concentration plot is shown in Fig. \ref{fig:example} b).

![The results of a simple simulation to identify the pathways of coastal mismanaged plastic waste [@Jambeck2015] along Italian coastlines. a) Trajectories of simulated plastic particles, b) The number of particles that enter a $0.1^\circ \times 0.1^\circ$ grid cell over the duration of the simulation.\label{fig:example}](example.png){width=100%}

# Acknowledgments
We would like to thank the OceanParcels team at Utrecht University for their helpful suggestions developing the tool. MCD was supported by the NECCTON project, which has received funding from Horizon Europe RIA under grant agreement No 101081273. EvS was supported by the project Tracing Marine Macroplastics by Unraveling the Ocean’s Multiscale Transport Processes with project number VI.C.222.025 of the research programme Talent Programme Vici 2022 which is financed by the Dutch Research Council (NWO).

# References<|MERGE_RESOLUTION|>--- conflicted
+++ resolved
@@ -1,9 +1,5 @@
 ---
-<<<<<<< HEAD
-title:  'plasticparcels: A python package for marine plastic dispersal simulations using Parcels'
-=======
 title:  'plasticparcels: A python package for marine plastic dispersal simulations and parameterisation development using parcels'
->>>>>>> be527e2d
 tags:
   - Plastic dispersal simulations
   - Lagrangian oceanography
@@ -25,15 +21,9 @@
 ---
 
 # Summary
-<<<<<<< HEAD
-`plasticparcels` is a python package for simulating the transport and dispersion of plastics in the ocean. The tool is based on `v3.0.2` of the `Parcels` computational Lagrangian ocean analysis framework [@Lange2017,@Delandmeter2019], providing a modular and customizable collection of methods, notebooks, and tutorials for advecting virtual plastic particles with a wide range of physical properties. The tool applies a collection of physical processes to the virtual particles, such as Stokes drift, wind-induced drift, biofouling, and turbulent mixing, via custom particle behaviour programmed in the form of `Kernels`. In addition to the fine-scale physics parameterisations, `plasticparcels` provides global particle initialisation maps that represent best estimates for plastic pollution emissions along coastlines [@Jambeck2015], from river sources [@Meijer2021], in the open-ocean from fishing-related activities [@Kroodsma2018], as well as a current best estimate of buoyant plastic concentrations globally [@Kaandorp2023]. We envisage plasticparcels as a tool for easy-to-run plastic dispersal simulations; as well as for rapid prototyping, development, and testing of new fine-scale physics parameterisations.
-
-The current version supports nano- and microplastic behaviour, with support for macroplastics planned in the near-future. It has been designed for use with the Copernicus Marine Service platform [@CMEMS] **update .bib with full-details** <mark>EvS: I don't think they use the abbreviation CMEMS anymore</mark>, providing new plastic modelling capabilities as part of the NECCTON project. `plasticparcels` is easily adapted to run on local machines and high-performance computing (HPC) architecture with various hydrodynamic, biogeochemical, and other model fields as inputs. A future goal is to embed `plasticparcels` within a cloud platform to allow for even more rapid prototyping, development, and simulations.
-=======
 `plasticparcels` is a python package for simulating the transport and dispersion of plastics in the ocean. The tool is based on `v3.0.3` of the `parcels` computational Lagrangian ocean analysis framework [@Lange2017; @Delandmeter2019], providing a modular and customisable collection of methods, notebooks, and tutorials for advecting virtual plastic particles with a wide range of physical properties. The tool applies a collection of physical processes to the virtual particles, such as Stokes drift, wind-induced drift, biofouling, and turbulent mixing, via custom particle behaviour programmed in the form of `Kernels`. In addition to the fine-scale physics parameterisations, `plasticparcels` provides global particle initialisation maps that represent best estimates for plastic pollution emissions along coastlines [@Jambeck2015], from river sources [@Meijer2021], and in the open-ocean from fishing-related activities [@Kroodsma2018], as well as a current best estimate of buoyant plastic concentrations globally [@Kaandorp2023]. We envisage `plasticparcels` as a tool for easy-to-run plastic dispersal simulations; as well as for rapid prototyping, development, and testing of new fine-scale physics parameterisations.
 
 The current version supports nano- and microplastic behaviour, with support for macroplastics planned in the near-future. It has been designed for use with hydrodynamic and biogeochemical data from the Copernicus Marine Service [@CMS], providing new plastic modelling capabilities as part of the NECCTON project. `plasticparcels` is easily adapted to run on local machines and high-performance computing (HPC) architecture with various hydrodynamic, biogeochemical, and other model fields as input. A future goal is to embed `plasticparcels` within a cloud platform to allow for even more rapid prototyping, development, and simulations.
->>>>>>> be527e2d
 
 
 # Statement of need
@@ -48,15 +38,6 @@
 Here, we have developed `plasticparcels` to unify plastic dispersion modelling into one easy-to-use code. While `plasticparcels` has been designed for researchers who routinely perform plastic particle dispersion simulations, it is equally useful to novice users who are new to Lagrangian ocean analysis techniques.
 
 # Description of the software
-<<<<<<< HEAD
-`plasticparcels` has been designed as a layer over the `Parcels` Lagrangian framework [@Lange2017,@Delandmeter2019]. The core functionality of `Parcels` are its `FieldSets`, `Kernels` and `ParticleSets`. These objects are designed to be as flexible and customisable as possible so that users can perform Lagrangian simulations of a wide variety of particulates, such as tuna, plastic, plankton, icebergs, turtles **(etc. etc. + CITATIONS)**. However, due to the flexible nature of the software, there is a steep learning curve for new users, who often find it difficult to setup their simulations in a rapid fashion due to the complexity of modern hydrodynamic model output. We have developed `plasticparcels` as user-friendly tool specifically designed for easy-to-generate plastic dispersal simulations. While `plasticparcels` is primarily designed for use in the cloud and in HPC environments (due to the ever increasing size of hydrodynamic datasets generated from ocean general circulation models), it can be easily installed and run on local machines.
-
-![`plasticparcels` schematic.\label{fig:schematic}](schematic.png){width=80%}
-
-The core features of plasticparcels are: 1) a user-friendly python notebook layer on top of `Parcels` that provides a streamlined workflow for performing plastic dispersal simulations, 2) custom `Parcels` kernels designed to simulate the fine-scale physical processes that influence the transport of nano- and microplastic particulates, and 3) global particle initialisation maps which represent the best estimate locations of plastic pollution emissions from coastal sources, river sources, open ocean fishing-related activity emission sources, and a current best estimate of buoyant plastic concentrations.
-
-In addition, due to the flexibility of the package, users may use the functions and modular design of `plasticparcels` to enhance their existing `Parcels` simulations and workflow. For example, users can use the initialisation maps, associated `ParticleSet` creation methods, and/or the custom physics kernels with their own `Parcels` simulations. Post-processing and analysis of the generated trajectory datasets is purposefully left to the user, however some tutorials are provided in the [`plasticparcels` github repository](\url{https://github.com/OceanParcels/plasticparcels}), along with the tutorials on the [`Parcels` github repository](\url{https://github.com/OceanParcels/parcels}). Below we provide an example of how `plasticparcels` may be used, utilising a developed `ipynb` tutorial notebook.
-=======
 `plasticparcels` has been designed as a layer over the `parcels` Lagrangian framework [@Lange2017; @Delandmeter2019]. The core functionality of `parcels` are its `FieldSet`, `ParticleSet`, and `Kernel` objects. These objects are designed to be as flexible and customisable as possible so that users can perform Lagrangian simulations of a wide variety of particulates, such as tuna, plastic, plankton, icebergs, turtles [@Lange2017]. However, due to the flexible nature of the software, there is a steep learning curve for new users, who often find it difficult to setup their simulations in a rapid fashion due to the complexity of modern hydrodynamic model output. We have developed `plasticparcels` as user-friendly tool specifically designed for easy-to-generate plastic dispersal simulations. While `plasticparcels` is primarily designed for use in the cloud and in HPC environments (due to the typically terabyte-size of hydrodynamic datasets generated from ocean general circulation models), it can be easily installed and run on local machines. A schematic of `plasticparcels` is shown in Fig. \ref{fig:schematic}.
 
 ![`plasticparcels` schematic.\label{fig:schematic}](schematic.png){width=100%}
@@ -64,19 +45,12 @@
 The core features of `plasticparcels` are: 1) a user-friendly python notebook layer on top of `parcels` that provides a streamlined workflow for performing plastic dispersal simulations, 2) custom `parcels` kernels designed to simulate the fine-scale physical processes that influence the transport of nano- and microplastic particulates, and 3) global particle initialisation maps which represent the best estimate locations of plastic pollution emissions from coastal sources, river sources, open ocean fishing-related activity emission sources, and a current best estimate of buoyant plastic concentrations. We visualise these initialisation maps in Fig. \ref{fig:initialisation_maps}.
 
 ![Particle initialisations maps based on a) coastal mismanaged plastic waste emissions [@Jambeck2015], b) riverine mismanaged plastic waste emissions [@Meijer2021], c) fishing activity related plastic emissions [@Kroodsma2018], and d) a current global surface concentration estimate [@Kaandorp2023].\label{fig:initialisation_maps}](initialisation_maps.png){width=100%}
->>>>>>> be527e2d
 
 In addition, due to the flexibility of the package, users may use the functions and modular design of `plasticparcels` to enhance their existing `parcels` simulations and workflow. For example, users can use the initialisation maps, associated `ParticleSet` creation methods, and/or the custom physics kernels with their own `parcels` simulations. Post-processing and analysis of the generated trajectory datasets is purposefully left to the user, however some tutorials are provided in the [`plasticparcels` documentation](https://plastic.oceanparcels.org/en/latest/examples.html), along with the tutorials in the [`parcels` documentation](https://docs.oceanparcels.org/en/latest/documentation.html). Below we provide an example use case of `plasticparcels`.
 
 
-<<<<<<< HEAD
-# Usage Examples
-**TODO fill this in once created**
-The `plasticparcels` github repository provides several useful tutorials. Here, we briefly demonstrate how `plasticparcels` can be used for a microplastic dispersal simulation in the Mediterranean Sea. The tutorial can be found on the `plasticparcels` github repository, ...
-=======
 # Usage Example
 Here, we briefly demonstrate how `plasticparcels` can be used for a microplastic dispersal simulation in the Mediterranean Sea. The tutorial can be found on the [`plasticparcels` documentation](https://plastic.oceanparcels.org/en/latest/examples/example_Italy_coast.html). Here, we use the coastal mismanaged plastic waste dataset [@Jambeck2015] to visualise the trajectories of buoyant (surface-bound) microplastic particles subject to the effects of Stokes drift and wind-induced drift, neglecting any vertical motion (along with any biofouling, or vertical mixing).
->>>>>>> be527e2d
 
 We start by importing `plasticparcels`, loading pre-defined settings that include information about the models and parameter settings for our simulation, and defining the start date, runtime, simulation timestep and output timestep.
 
